--- conflicted
+++ resolved
@@ -1,27 +1,23 @@
-<?xml version="1.0"?>
-<package xmlns:xsi="http://www.w3.org/2001/XMLSchema-instance" xmlns:xsd="http://www.w3.org/2001/XMLSchema">
-  <metadata xmlns="http://schemas.microsoft.com/packaging/2010/07/nuspec.xsd">
-    <id>ServiceStack.Redis</id>
-    <title>C# Redis client for the Redis NoSQL DB</title>
-<<<<<<< HEAD
-    <version>3.9.3</version> 
-=======
-    <version>3.9.4</version> 
->>>>>>> 155b3e4c
-    <authors>Demis Bellot</authors> 
-    <owners>Demis Bellot</owners>
-    <description>
-		C# Redis Client for the worlds fastest distributed NoSQL datastore. Byte[], String and POCO Typed clients.
-		Thread-Safe Basic and Pooled client managers included.
-	</description> 
-    <projectUrl>https://github.com/ServiceStack/ServiceStack.Redis</projectUrl>
-    <licenseUrl>https://github.com/ServiceStack/ServiceStack.Redis/blob/master/LICENSE</licenseUrl>
-    <iconUrl>http://www.servicestack.net/logo-100x100.png</iconUrl>
-    <tags>Redis NoSQL Client Distributed Cache PubSub Messaging Transactions</tags>
-    <language>en-US</language> 
-    <copyright>ServiceStack 2012 and contributors</copyright>
-    <dependencies>
-      <dependency id="ServiceStack.Common" />
-    </dependencies> 
-  </metadata> 
-</package>
+<?xml version="1.0"?>
+<package xmlns:xsi="http://www.w3.org/2001/XMLSchema-instance" xmlns:xsd="http://www.w3.org/2001/XMLSchema">
+  <metadata xmlns="http://schemas.microsoft.com/packaging/2010/07/nuspec.xsd">
+    <id>ServiceStack.Redis</id>
+    <title>C# Redis client for the Redis NoSQL DB</title>
+    <version>3.9.4</version> 
+    <authors>Demis Bellot</authors> 
+    <owners>Demis Bellot</owners>
+    <description>
+		C# Redis Client for the worlds fastest distributed NoSQL datastore. Byte[], String and POCO Typed clients.
+		Thread-Safe Basic and Pooled client managers included.
+	</description> 
+    <projectUrl>https://github.com/ServiceStack/ServiceStack.Redis</projectUrl>
+    <licenseUrl>https://github.com/ServiceStack/ServiceStack.Redis/blob/master/LICENSE</licenseUrl>
+    <iconUrl>http://www.servicestack.net/logo-100x100.png</iconUrl>
+    <tags>Redis NoSQL Client Distributed Cache PubSub Messaging Transactions</tags>
+    <language>en-US</language> 
+    <copyright>ServiceStack 2012 and contributors</copyright>
+    <dependencies>
+      <dependency id="ServiceStack.Common" />
+    </dependencies> 
+  </metadata> 
+</package>