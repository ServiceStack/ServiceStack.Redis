//
// https://github.com/mythz/ServiceStack.Redis
// ServiceStack.Redis: ECMA CLI Binding to the Redis key-value storage system
//
// Authors:
//   Demis Bellot (demis.bellot@gmail.com)
//
// Copyright 2010 Liquidbit Ltd.
//
// Licensed under the same terms of Redis and ServiceStack: new BSD license.
//

using System;
using System.Collections.Generic;

namespace ServiceStack.Redis.Generic
{
	/// <summary>
	/// Adds support for Redis Transactions (i.e. MULTI/EXEC/DISCARD operations).
	/// </summary>
	internal class RedisTypedTransaction<T>
		: RedisTypedPipeline<T>, IRedisTypedTransaction<T>, IRedisTransactionBase
	{
		internal RedisTypedTransaction(RedisTypedClient<T> redisClient)
			: base(redisClient)
		{

			if (redisClient.CurrentTransaction != null)
				throw new InvalidOperationException("An atomic command is already in use");

			redisClient.CurrentTransaction = this;
			redisClient.CurrentPipeline = this;
			redisClient.Multi();
		}

		/// <summary>
		/// Put "QUEUED" messages at back of queue
		/// </summary>
		public override void QueueExpectQueued()
		{
			var op = new QueuedRedisOperation
			{
				VoidReadCommand = RedisClient.ExpectQueued
			};
			QueuedCommands.Insert(0, op);
		}

<<<<<<< HEAD
        /// <summary>
        /// Put "QUEUED" messages at back of queue
        /// </summary>
        /// <param name="queued"></param>
        private void QueueExpectQueued()
        {
            var op = new QueuedRedisOperation();
            op.VoidReadCommand = RedisClient.ExpectQueued;
            QueuedCommands.Insert(0, op);
        }
=======
		public void Commit()
		{
			try
			{
				RedisClient.Exec();
				// flush send buffers
				RedisClient.FlushSendBuffer();
>>>>>>> 4a9cf9be

				//handle OK response from MULTI
				RedisClient.ExpectOk();

				// handle QUEUED responses (half of the responses should be QUEUED)
				int numQueuedResponses = QueuedCommands.Count / 2;
				
				for (int i = 0; i < numQueuedResponses; ++i)
					QueuedCommands[i].ProcessResult();

				QueuedCommands.RemoveRange(0, numQueuedResponses);

				//read multi-bulk result count
				int resultCount = RedisClient.ReadMultiDataResultCount();
				if (resultCount != QueuedCommands.Count)
					throw new InvalidOperationException(string.Format(
						"Invalid results received from 'EXEC', expected '{0}' received '{1}'"
						+ "\nWarning: Transaction was committed",
						QueuedCommands.Count, resultCount));

<<<<<<< HEAD
                //receive expected results
                foreach (var queuedCommand in QueuedCommands)
                {
                    queuedCommand.ProcessResult();
                }
            }
            finally
            {
                RedisClient.CurrentTransaction = null;
                RedisClient.CurrentPipeline = null;
                RedisClient.AddTypeIdsRegisteredDuringTransaction();
            }
        }
=======
				//receive expected results
				foreach (var queuedCommand in QueuedCommands)
				{
					queuedCommand.ProcessResult();
				}
			}
			finally
			{
				RedisClient.CurrentTransaction = null;
				base.ClosePipeline();
				RedisClient.AddTypeIdsRegisteredDuringTransaction();
			}
		}
>>>>>>> 4a9cf9be

		public void Rollback()
		{
			if (RedisClient.CurrentTransaction == null)
				throw new InvalidOperationException("There is no current transaction to Rollback");

			RedisClient.CurrentTransaction = null;
			RedisClient.ClearTypeIdsRegisteredDuringTransaction();
		}

<<<<<<< HEAD
        public void Dispose()
        {
            base.Dispose();
            if (RedisClient.CurrentTransaction == null) return;
            Rollback();
        }

        #region Overrides of RedisQueueCompletableOperation methods

        public override void CompleteVoidQueuedCommand(Action voidReadCommand)
        {
            base.CompleteVoidQueuedCommand(voidReadCommand);
            QueueExpectQueued();
        }
        public override void CompleteIntQueuedCommand(Func<int> intReadCommand)
        {
            base.CompleteIntQueuedCommand(intReadCommand);
            QueueExpectQueued();
        }
        public override void CompleteLongQueuedCommand(Func<long> longReadCommand)
        {
            base.CompleteLongQueuedCommand(longReadCommand);
            QueueExpectQueued();
        }
        public override void CompleteBytesQueuedCommand(Func<byte[]> bytesReadCommand)
        {
            base.CompleteBytesQueuedCommand(bytesReadCommand);
            QueueExpectQueued();
        }
        public override void CompleteMultiBytesQueuedCommand(Func<byte[][]> multiBytesReadCommand)
        {
            base.CompleteMultiBytesQueuedCommand(multiBytesReadCommand);
            QueueExpectQueued();
        }
        public override void CompleteStringQueuedCommand(Func<string> stringReadCommand)
        {
            base.CompleteStringQueuedCommand(stringReadCommand);
            QueueExpectQueued();
        }
        public override void CompleteMultiStringQueuedCommand(Func<List<string>> multiStringReadCommand)
        {
            base.CompleteMultiStringQueuedCommand(multiStringReadCommand);
            QueueExpectQueued();
        }
        public override void CompleteDoubleQueuedCommand(Func<double> doubleReadCommand)
        {
            base.CompleteDoubleQueuedCommand(doubleReadCommand);
            QueueExpectQueued();
        }
        #endregion
    }
=======
		public void Dispose()
		{
			base.Dispose();
			if (RedisClient.CurrentTransaction == null) return;
			Rollback();
		}
	}
>>>>>>> 4a9cf9be
}<|MERGE_RESOLUTION|>--- conflicted
+++ resolved
@@ -1,188 +1,149 @@
-//
-// https://github.com/mythz/ServiceStack.Redis
-// ServiceStack.Redis: ECMA CLI Binding to the Redis key-value storage system
-//
-// Authors:
-//   Demis Bellot (demis.bellot@gmail.com)
-//
-// Copyright 2010 Liquidbit Ltd.
-//
-// Licensed under the same terms of Redis and ServiceStack: new BSD license.
-//
-
-using System;
-using System.Collections.Generic;
-
-namespace ServiceStack.Redis.Generic
-{
-	/// <summary>
-	/// Adds support for Redis Transactions (i.e. MULTI/EXEC/DISCARD operations).
-	/// </summary>
-	internal class RedisTypedTransaction<T>
-		: RedisTypedPipeline<T>, IRedisTypedTransaction<T>, IRedisTransactionBase
-	{
-		internal RedisTypedTransaction(RedisTypedClient<T> redisClient)
-			: base(redisClient)
-		{
-
-			if (redisClient.CurrentTransaction != null)
-				throw new InvalidOperationException("An atomic command is already in use");
-
-			redisClient.CurrentTransaction = this;
-			redisClient.CurrentPipeline = this;
-			redisClient.Multi();
-		}
-
-		/// <summary>
-		/// Put "QUEUED" messages at back of queue
-		/// </summary>
-		public override void QueueExpectQueued()
-		{
-			var op = new QueuedRedisOperation
-			{
-				VoidReadCommand = RedisClient.ExpectQueued
-			};
-			QueuedCommands.Insert(0, op);
-		}
-
-<<<<<<< HEAD
-        /// <summary>
-        /// Put "QUEUED" messages at back of queue
-        /// </summary>
-        /// <param name="queued"></param>
-        private void QueueExpectQueued()
-        {
-            var op = new QueuedRedisOperation();
-            op.VoidReadCommand = RedisClient.ExpectQueued;
-            QueuedCommands.Insert(0, op);
-        }
-=======
-		public void Commit()
-		{
-			try
-			{
-				RedisClient.Exec();
-				// flush send buffers
-				RedisClient.FlushSendBuffer();
->>>>>>> 4a9cf9be
-
-				//handle OK response from MULTI
-				RedisClient.ExpectOk();
-
-				// handle QUEUED responses (half of the responses should be QUEUED)
-				int numQueuedResponses = QueuedCommands.Count / 2;
-				
-				for (int i = 0; i < numQueuedResponses; ++i)
-					QueuedCommands[i].ProcessResult();
-
-				QueuedCommands.RemoveRange(0, numQueuedResponses);
-
-				//read multi-bulk result count
-				int resultCount = RedisClient.ReadMultiDataResultCount();
-				if (resultCount != QueuedCommands.Count)
-					throw new InvalidOperationException(string.Format(
-						"Invalid results received from 'EXEC', expected '{0}' received '{1}'"
-						+ "\nWarning: Transaction was committed",
-						QueuedCommands.Count, resultCount));
-
-<<<<<<< HEAD
-                //receive expected results
-                foreach (var queuedCommand in QueuedCommands)
-                {
-                    queuedCommand.ProcessResult();
-                }
-            }
-            finally
-            {
-                RedisClient.CurrentTransaction = null;
-                RedisClient.CurrentPipeline = null;
-                RedisClient.AddTypeIdsRegisteredDuringTransaction();
-            }
-        }
-=======
-				//receive expected results
-				foreach (var queuedCommand in QueuedCommands)
-				{
-					queuedCommand.ProcessResult();
-				}
-			}
-			finally
-			{
-				RedisClient.CurrentTransaction = null;
-				base.ClosePipeline();
-				RedisClient.AddTypeIdsRegisteredDuringTransaction();
-			}
-		}
->>>>>>> 4a9cf9be
-
-		public void Rollback()
-		{
-			if (RedisClient.CurrentTransaction == null)
-				throw new InvalidOperationException("There is no current transaction to Rollback");
-
-			RedisClient.CurrentTransaction = null;
-			RedisClient.ClearTypeIdsRegisteredDuringTransaction();
-		}
-
-<<<<<<< HEAD
-        public void Dispose()
-        {
-            base.Dispose();
-            if (RedisClient.CurrentTransaction == null) return;
-            Rollback();
-        }
-
-        #region Overrides of RedisQueueCompletableOperation methods
-
-        public override void CompleteVoidQueuedCommand(Action voidReadCommand)
-        {
-            base.CompleteVoidQueuedCommand(voidReadCommand);
-            QueueExpectQueued();
-        }
-        public override void CompleteIntQueuedCommand(Func<int> intReadCommand)
-        {
-            base.CompleteIntQueuedCommand(intReadCommand);
-            QueueExpectQueued();
-        }
-        public override void CompleteLongQueuedCommand(Func<long> longReadCommand)
-        {
-            base.CompleteLongQueuedCommand(longReadCommand);
-            QueueExpectQueued();
-        }
-        public override void CompleteBytesQueuedCommand(Func<byte[]> bytesReadCommand)
-        {
-            base.CompleteBytesQueuedCommand(bytesReadCommand);
-            QueueExpectQueued();
-        }
-        public override void CompleteMultiBytesQueuedCommand(Func<byte[][]> multiBytesReadCommand)
-        {
-            base.CompleteMultiBytesQueuedCommand(multiBytesReadCommand);
-            QueueExpectQueued();
-        }
-        public override void CompleteStringQueuedCommand(Func<string> stringReadCommand)
-        {
-            base.CompleteStringQueuedCommand(stringReadCommand);
-            QueueExpectQueued();
-        }
-        public override void CompleteMultiStringQueuedCommand(Func<List<string>> multiStringReadCommand)
-        {
-            base.CompleteMultiStringQueuedCommand(multiStringReadCommand);
-            QueueExpectQueued();
-        }
-        public override void CompleteDoubleQueuedCommand(Func<double> doubleReadCommand)
-        {
-            base.CompleteDoubleQueuedCommand(doubleReadCommand);
-            QueueExpectQueued();
-        }
-        #endregion
-    }
-=======
-		public void Dispose()
-		{
-			base.Dispose();
-			if (RedisClient.CurrentTransaction == null) return;
-			Rollback();
-		}
-	}
->>>>>>> 4a9cf9be
+//
+// https://github.com/mythz/ServiceStack.Redis
+// ServiceStack.Redis: ECMA CLI Binding to the Redis key-value storage system
+//
+// Authors:
+//   Demis Bellot (demis.bellot@gmail.com)
+//
+// Copyright 2010 Liquidbit Ltd.
+//
+// Licensed under the same terms of Redis and ServiceStack: new BSD license.
+//
+
+using System;
+using System.Collections.Generic;
+
+namespace ServiceStack.Redis.Generic
+{
+	/// <summary>
+	/// Adds support for Redis Transactions (i.e. MULTI/EXEC/DISCARD operations).
+	/// </summary>
+	internal class RedisTypedTransaction<T>
+		: RedisTypedPipeline<T>, IRedisTypedTransaction<T>, IRedisTransactionBase
+	{
+		internal RedisTypedTransaction(RedisTypedClient<T> redisClient)
+			: base(redisClient)
+		{
+
+			if (redisClient.CurrentTransaction != null)
+				throw new InvalidOperationException("An atomic command is already in use");
+
+			redisClient.CurrentTransaction = this;
+			redisClient.CurrentPipeline = this;
+			redisClient.Multi();
+		}
+
+		/// <summary>
+		/// Put "QUEUED" messages at back of queue
+		/// </summary>
+		public void QueueExpectQueued()
+		{
+			var op = new QueuedRedisOperation
+			{
+				VoidReadCommand = RedisClient.ExpectQueued
+			};
+			QueuedCommands.Insert(0, op);
+		}
+
+		public void Commit()
+		{
+			try
+			{
+				RedisClient.Exec();
+				// flush send buffers
+				RedisClient.FlushSendBuffer();
+
+				//handle OK response from MULTI
+				RedisClient.ExpectOk();
+
+				// handle QUEUED responses (half of the responses should be QUEUED)
+				int numQueuedResponses = QueuedCommands.Count / 2;
+				
+				for (int i = 0; i < numQueuedResponses; ++i)
+					QueuedCommands[i].ProcessResult();
+
+				QueuedCommands.RemoveRange(0, numQueuedResponses);
+
+				//read multi-bulk result count
+				int resultCount = RedisClient.ReadMultiDataResultCount();
+				if (resultCount != QueuedCommands.Count)
+					throw new InvalidOperationException(string.Format(
+						"Invalid results received from 'EXEC', expected '{0}' received '{1}'"
+						+ "\nWarning: Transaction was committed",
+						QueuedCommands.Count, resultCount));
+
+				//receive expected results
+				foreach (var queuedCommand in QueuedCommands)
+				{
+					queuedCommand.ProcessResult();
+				}
+			}
+			finally
+			{
+				RedisClient.CurrentTransaction = null;
+				base.ClosePipeline();
+				RedisClient.AddTypeIdsRegisteredDuringTransaction();
+			}
+		}
+
+		public void Rollback()
+		{
+			if (RedisClient.CurrentTransaction == null)
+				throw new InvalidOperationException("There is no current transaction to Rollback");
+
+			RedisClient.CurrentTransaction = null;
+			RedisClient.ClearTypeIdsRegisteredDuringTransaction();
+		}
+
+		public void Dispose()
+		{
+			base.Dispose();
+			if (RedisClient.CurrentTransaction == null) return;
+			Rollback();
+		}
+
+        #region Overrides of RedisQueueCompletableOperation methods
+
+        public override void CompleteVoidQueuedCommand(Action voidReadCommand)
+        {
+            base.CompleteVoidQueuedCommand(voidReadCommand);
+            QueueExpectQueued();
+        }
+        public override void CompleteIntQueuedCommand(Func<int> intReadCommand)
+        {
+            base.CompleteIntQueuedCommand(intReadCommand);
+            QueueExpectQueued();
+        }
+        public override void CompleteLongQueuedCommand(Func<long> longReadCommand)
+        {
+            base.CompleteLongQueuedCommand(longReadCommand);
+            QueueExpectQueued();
+        }
+        public override void CompleteBytesQueuedCommand(Func<byte[]> bytesReadCommand)
+        {
+            base.CompleteBytesQueuedCommand(bytesReadCommand);
+            QueueExpectQueued();
+        }
+        public override void CompleteMultiBytesQueuedCommand(Func<byte[][]> multiBytesReadCommand)
+        {
+            base.CompleteMultiBytesQueuedCommand(multiBytesReadCommand);
+            QueueExpectQueued();
+        }
+        public override void CompleteStringQueuedCommand(Func<string> stringReadCommand)
+        {
+            base.CompleteStringQueuedCommand(stringReadCommand);
+            QueueExpectQueued();
+        }
+        public override void CompleteMultiStringQueuedCommand(Func<List<string>> multiStringReadCommand)
+        {
+            base.CompleteMultiStringQueuedCommand(multiStringReadCommand);
+            QueueExpectQueued();
+        }
+        public override void CompleteDoubleQueuedCommand(Func<double> doubleReadCommand)
+        {
+            base.CompleteDoubleQueuedCommand(doubleReadCommand);
+            QueueExpectQueued();
+        }
+        #endregion
+    }
 }