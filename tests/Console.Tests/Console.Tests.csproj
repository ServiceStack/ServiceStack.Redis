--- conflicted
+++ resolved
@@ -69,13 +69,10 @@
       <HintPath>..\..\src\packages\System.Runtime.CompilerServices.Unsafe.4.5.0\lib\netstandard1.0\System.Runtime.CompilerServices.Unsafe.dll</HintPath>
       <Private>True</Private>
     </Reference>
-<<<<<<< HEAD
-=======
     <Reference Include="System.ValueTuple, Version=4.0.3.0, Culture=neutral, PublicKeyToken=cc7b13ffcd2ddd51">
       <HintPath>..\..\src\packages\System.ValueTuple.4.5.0\lib\netstandard1.0\System.ValueTuple.dll</HintPath>
       <Private>True</Private>
     </Reference>
->>>>>>> 9e9ad077
     <Reference Include="System.Xml.Linq" />
     <Reference Include="System.Data.DataSetExtensions" />
     <Reference Include="Microsoft.CSharp" />
